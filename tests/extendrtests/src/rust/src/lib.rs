--- conflicted
+++ resolved
@@ -56,11 +56,7 @@
     fn double_scalar;
     fn int_scalar;
     fn bool_scalar;
-    fn char_scalar;
-<<<<<<< HEAD
-    
+    fn char_scalar;    
     impl MyClass;
-=======
     fn char_vec;
->>>>>>> 9de6ab43
 }